--- conflicted
+++ resolved
@@ -24,13 +24,10 @@
     int getIncomingMsgLength();
     void startRead();
 
-<<<<<<< HEAD
     void connected();
 
     void timerExpired(const asio::error_code& error);
 
-=======
->>>>>>> 731512ba
     void writeHandler(const asio::error_code& error,
                       std::size_t bytes_transferred);
     void readHeaderHandler(const asio::error_code& error,
