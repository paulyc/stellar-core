--- conflicted
+++ resolved
@@ -39,19 +39,14 @@
     std::array<TxSetFetcher, 2> mTxSetFetcher;
     int mCurrentTxSetFetcher;
 
-    int mCloseCount;
-    Application& mApp;
+		int mLedgersToWaitToParticipate;
+        Application &mApp;
 
     LedgerPtr mLastClosedLedger;
     void removeReceivedTx(TransactionPtr tx);
 
-<<<<<<< HEAD
-		int mLedgersToWaitToParticipate;
-        Application &mApp;
-=======
   public:
     TxHerder(Application& app);
->>>>>>> 9c052c41
 
     ///////// GATEWAY FUNCTIONS
     // make sure this set contains any super old TXs
